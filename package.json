{
  "name": "logux-server",
  "version": "0.1.1",
  "description": "Logux server-side framework",
  "keywords": [
    "logux",
    "server"
  ],
  "author": "Andrey Sitnik <andrey@sitnik.ru>",
  "license": "MIT",
  "repository": "logux/logux-server",
  "dependencies": {
    "chalk": "^1.1.3",
    "logux-core": "logux/logux-core",
    "logux-sync": "logux/logux-sync",
    "object-assign": "^4.1.1",
    "semver": "^5.3.0",
    "shortid": "^2.2.6",
    "strip-ansi": "^3.0.1",
    "ws": "^2.0.3",
    "yargs": "^6.6.0",
    "yyyy-mm-dd": "^1.0.1"
  },
  "devDependencies": {
    "docdash": "^0.4.0",
<<<<<<< HEAD
    "eslint": "^3.14.1",
    "eslint-config-logux": "git+ssh://git@github.com/lamartire/eslint-config-logux",
    "eslint-config-standard": "^6.2.1",
    "eslint-plugin-es5": "^1.0.1",
    "eslint-plugin-node": "^4.0.1",
    "eslint-plugin-promise": "^3.4.0",
=======
    "eslint": "^3.15.0",
    "eslint-config-logux": "^4.0.0",
    "eslint-config-standard": "^6.2.1",
    "eslint-plugin-es5": "^1.0.1",
    "eslint-plugin-promise": "^3.4.1",
>>>>>>> c7902964
    "eslint-plugin-standard": "^2.0.1",
    "jest": "^18.1.0",
    "jsdoc": "^3.4.3",
    "lint-staged": "^3.3.0",
    "pre-commit": "^1.2.2",
    "rimraf": "^2.5.4",
    "yaspeller": "^3.0.0"
  },
  "scripts": {
    "lint-staged": "lint-staged",
    "spellcheck": "yarn run cleandocs && yaspeller *.md docs/*.html",
    "cleandocs": "yarn run docs && rimraf docs/*.js.html",
    "clean": "rimraf docs/ coverage/",
    "lint": "eslint *.js test/*.js",
    "docs": "jsdoc --configure .jsdocrc *.js",
    "test": "jest --coverage && yarn run lint && yarn run spellcheck"
  },
  "jest": {
    "coverageThreshold": {
      "global": {
        "statements": 100
      }
    },
    "coveragePathIgnorePatterns": [
      "/node_modules/",
      "/server.js"
    ]
  },
  "eslintConfig": {
    "extends": "eslint-config-logux/node4"
  },
  "lint-staged": {
    "*.md": "yaspeller",
    "*.js": "eslint"
  },
  "engines": {
    "node": ">=4.0.0"
  },
  "pre-commit": [
    "lint-staged"
  ]
}<|MERGE_RESOLUTION|>--- conflicted
+++ resolved
@@ -23,20 +23,11 @@
   },
   "devDependencies": {
     "docdash": "^0.4.0",
-<<<<<<< HEAD
-    "eslint": "^3.14.1",
-    "eslint-config-logux": "git+ssh://git@github.com/lamartire/eslint-config-logux",
-    "eslint-config-standard": "^6.2.1",
-    "eslint-plugin-es5": "^1.0.1",
-    "eslint-plugin-node": "^4.0.1",
-    "eslint-plugin-promise": "^3.4.0",
-=======
     "eslint": "^3.15.0",
     "eslint-config-logux": "^4.0.0",
     "eslint-config-standard": "^6.2.1",
     "eslint-plugin-es5": "^1.0.1",
     "eslint-plugin-promise": "^3.4.1",
->>>>>>> c7902964
     "eslint-plugin-standard": "^2.0.1",
     "jest": "^18.1.0",
     "jsdoc": "^3.4.3",

--- conflicted
+++ resolved
@@ -33,12 +33,8 @@
   },
   "dependencies": {
     "@logux/actions": "^0.3.1",
-<<<<<<< HEAD
-=======
-    "@logux/core": "^0.8.5",
->>>>>>> 049642f5
+    "@logux/core": "VladBrok/core#feat/54",
     "JSONStream": "^1.3.5",
-    "@logux/core": "VladBrok/core#feat/54",
     "cookie": "^0.5.0",
     "dotenv": "^16.3.1",
     "fast-glob": "^3.3.1",

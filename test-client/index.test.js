let { delay } = require('nanodelay')

let { TestClient, TestServer } = require('..')

let server
afterEach(() => {
  if (server) server.destroy()
})

async function catchError (cb) {
  let err
  try {
    await cb()
  } catch (e) {
    err = e
  }
  return err
}

it('connects and disconnect', async () => {
  server = new TestServer()
  let client1 = new TestClient(server, '10')
  let client2 = new TestClient(server, '10')
  await Promise.all([
    client1.connect(),
    client2.connect()
  ])
  expect(Object.keys(server.clientIds)).toEqual(['10:1', '10:2'])
  await client1.disconnect()
  expect(Object.keys(server.clientIds)).toEqual(['10:2'])
})

it('sends and collect actions', async () => {
  server = new TestServer()
  server.type('FOO', {
    access: () => true,
    process (ctx) {
      ctx.sendBack({ type: 'BAR' })
    }
  })
  server.type('RESEND', {
    access: () => true,
    resend: () => ({ user: '10' })
  })
  let [client1, client2] = await Promise.all([
    server.connect('10'),
    server.connect('11')
  ])
  let received = await client1.collect(async () => {
    await client1.log.add({ type: 'FOO' })
    await delay(10)
    await client2.log.add({ type: 'RESEND' })
    await delay(10)
  })
  expect(received).toEqual([
    { type: 'BAR' },
    { type: 'logux/processed', id: '1 10:1:1 0' },
    { type: 'RESEND' }
  ])
  expect(client1.log.actions()).toEqual([
    { type: 'FOO' },
    { type: 'BAR' },
    { type: 'logux/processed', id: '1 10:1:1 0' },
    { type: 'RESEND' }
  ])
})

it('tracks action processing', async () => {
  server = new TestServer()
  server.type('FOO', {
    access: () => true
  })
  server.type('ERR', {
    access: () => true,
    process () {
      throw new Error('test')
    }
  })
  server.type('DENIED', {
    access: () => false
  })
  server.type('UNDO', {
    access: () => true,
    process (ctx, action, meta) {
      server.undo(meta)
    }
  })
  let client = await server.connect('10')

  let processed = await client.process({ type: 'FOO' })
  expect(processed).toEqual([{ type: 'logux/processed', id: '1 10:1:1 0' }])

  let serverError = await catchError(() => client.process({ type: 'ERR' }))
  expect(serverError.message).toEqual('test')
  expect(serverError.action).toEqual({
    type: 'logux/undo', id: '3 10:1:1 0', reason: 'error'
  })

  let accessError = await catchError(() => client.process({ type: 'DENIED' }))
  expect(accessError.message).toEqual('Action was denied')

  let unknownError = await catchError(() => client.process({ type: 'UNKNOWN' }))
  expect(unknownError.message).toEqual(
    'Server does not have callbacks for UNKNOWN actions'
  )

  let customError = await catchError(() => client.process({ type: 'UNDO' }))
  expect(customError.message).toEqual('Server undid action')
})

it('detects action ID dublicate', async () => {
  server = new TestServer()
  server.type('FOO', {
    access: () => true
  })
  let client = await server.connect('10')

  let processed = await client.process({ type: 'FOO' }, { id: '1 10:1:1 0' })
  expect(processed).toEqual([{ type: 'logux/processed', id: '1 10:1:1 0' }])

  let err = await catchError(async () => {
    await client.process({ type: 'FOO' }, { id: '1 10:1:1 0' })
  })
  expect(err.message).toEqual('Action 1 10:1:1 0 was already in log')
})

it('tracks subscriptions', async () => {
  server = new TestServer()
  server.channel('foo', {
    access: () => true,
    load (ctx, action) {
      ctx.sendBack({ type: 'FOO', a: action.a })
    }
  })
  let client = await server.connect('10')
  let actions1 = await client.subscribe('foo')
  expect(actions1).toEqual([{ type: 'FOO', a: undefined }])

  await client.unsubscribe('foo')
  expect(server.subscribers).toEqual({ })

  let actions2 = await client.subscribe({
    type: 'logux/subscribe', channel: 'foo', a: 1
  })
  expect(actions2).toEqual([{ type: 'FOO', a: 1 }])

  let unknownError = await catchError(() => client.subscribe('unknown'))
  expect(unknownError.message).toEqual(
    'Server does not have callbacks for unknown channel'
  )
})

it('prints server log', async () => {
  let out = {
    write () {
    }
  }
  jest.spyOn(out, 'write').mockImplementation(() => true)
  server = new TestServer({ reporter: 'human', out })
  await server.connect()
<<<<<<< HEAD
  expect(out.write).toHaveBeenCalledTimes(2)
=======
  expect(process.stdout.write).toHaveBeenCalledTimes(2)
})

it('tests authentication', async () => {
  server = new TestServer()
  server.options.supports = '0.0.0'
  server.auth((userId, token) => userId === '10' && token === 'good')

  let wrong = await catchError(async () => {
    await server.connect('10', { token: 'bad' })
  })
  expect(wrong.message).toEqual('Wrong credentials')

  let error = await catchError(async () => {
    await server.connect('10', { subprotocol: '1.0.0' })
  })
  expect(error.message).toContain('wrong-subprotocol')

  await server.connect('10', { token: 'good' })
>>>>>>> a6673fab
})<|MERGE_RESOLUTION|>--- conflicted
+++ resolved
@@ -158,10 +158,7 @@
   jest.spyOn(out, 'write').mockImplementation(() => true)
   server = new TestServer({ reporter: 'human', out })
   await server.connect()
-<<<<<<< HEAD
   expect(out.write).toHaveBeenCalledTimes(2)
-=======
-  expect(process.stdout.write).toHaveBeenCalledTimes(2)
 })
 
 it('tests authentication', async () => {
@@ -180,5 +177,4 @@
   expect(error.message).toContain('wrong-subprotocol')
 
   await server.connect('10', { token: 'good' })
->>>>>>> a6673fab
 })